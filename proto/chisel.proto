--- conflicted
+++ resolved
@@ -104,22 +104,15 @@
    reserved "sources";
 }
 
-<<<<<<< HEAD
 message ApplyResponse {
   repeated string types = 1;
   repeated string labels = 3;
+  repeated string event_handlers = 4;
 
   // deprecated: endpoints/routes can be introspected only from JavaScript
   //repeated string endpoints = 2;
   reserved 2;
   reserved "endpoints";
-=======
-message ChiselApplyResponse {
-   repeated string types = 1;
-   repeated string endpoints = 2;
-   repeated string labels = 3;
-   repeated string event_handlers = 4;
->>>>>>> a389809e
 }
 
 message DeleteRequest {
