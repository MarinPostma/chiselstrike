--- conflicted
+++ resolved
@@ -1,7 +1,7 @@
 // SPDX-FileCopyrightText: © 2022 ChiselStrike <info@chiselstrike.com>
 
-use crate::server::Opt;
 use crate::JsonObject;
+use crate::opt::Opt;
 use aes_gcm::aead::{Aead, NewAead};
 use aes_gcm::{Aes256Gcm, Nonce};
 use anyhow::Context;
@@ -86,16 +86,9 @@
     Ok(Some(key))
 }
 
-<<<<<<< HEAD
-pub async fn get_private_key() -> Result<Option<RsaPrivateKey>> {
-    let url = match std::env::var("CHISEL_SECRET_KEY_LOCATION") {
-        Err(_) => return Ok(None),
-        Ok(x) => match Url::parse(&x) {
-=======
-pub(crate) async fn get_private_key(opt: &Opt) -> Result<Option<RsaPrivateKey>> {
+pub async fn get_private_key(opt: &Opt) -> Result<Option<RsaPrivateKey>> {
     let url = match &opt.chisel_secret_key_location {
         Some(x) => match Url::parse(x) {
->>>>>>> 5a31f01d
             Ok(o) => Ok(o),
             Err(url::ParseError::RelativeUrlWithoutBase) => {
                 let cwd = std::env::current_dir()?;
@@ -123,17 +116,10 @@
     get_pkcs8_private_key(pem)
 }
 
-<<<<<<< HEAD
-pub async fn get_secrets() -> Result<JsonObject> {
-    let secret_location = match std::env::var("CHISEL_SECRET_LOCATION") {
-        Ok(s) => Url::parse(&s)?,
-        Err(_) => {
-=======
-pub(crate) async fn get_secrets(opt: &Opt) -> Result<JsonObject> {
+pub async fn get_secrets(opt: &Opt) -> Result<JsonObject> {
     let secret_location = match &opt.chisel_secret_location {
         Some(s) => Url::parse(s)?,
         None => {
->>>>>>> 5a31f01d
             let cwd = std::env::current_dir()?;
             Url::from_file_path(&cwd.join(".env")).unwrap()
         }
