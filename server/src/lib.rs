--- conflicted
+++ resolved
@@ -17,13 +17,9 @@
 pub(crate) mod auth;
 pub(crate) mod datastore;
 pub(crate) mod internal;
-<<<<<<< HEAD
 pub(crate) mod ops;
 pub(crate) mod opt;
-=======
-pub(crate) mod introspect;
 pub(crate) mod kafka;
->>>>>>> a389809e
 pub(crate) mod policies;
 pub(crate) mod prefix_map;
 pub(crate) mod rpc;
