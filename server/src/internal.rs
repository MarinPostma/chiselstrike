// SPDX-FileCopyrightText: © 2022 ChiselStrike <info@chiselstrike.com>

use crate::proto::{chisel_rpc_client::ChiselRpcClient, ApplyRequest, Module};
use anyhow::{Context, Result};
use hyper::server::conn::AddrIncoming;
use hyper::service::{make_service_fn, service_fn};
use hyper::{Body, Request, Response, Server};
use once_cell::sync::OnceCell;
use serde_derive::{Deserialize, Serialize};
use std::net::SocketAddr;
<<<<<<< HEAD
use utils::TaskHandle;
=======
use std::sync::atomic::{AtomicU16, Ordering};
>>>>>>> ec67428f

/// If set, serve the web UI using this address for gRPC calls.
static SERVE_WEBUI: OnceCell<SocketAddr> = OnceCell::new();
static HEALTH_READY: AtomicU16 = AtomicU16::new(404);

pub(crate) fn mark_ready() {
    HEALTH_READY.store(200, Ordering::Relaxed);
}

pub(crate) fn mark_not_ready() {
    HEALTH_READY.store(400, Ordering::Relaxed);
}

fn response(body: &str, status: u16) -> Result<Response<Body>> {
    Ok(Response::builder()
        .status(status)
        .body(Body::from(body.to_string()))
        .unwrap())
}

#[derive(Serialize, Deserialize)]
struct WebUIPostBody {
    route: String,
}

async fn webapply(body: Body, rpc_addr: &SocketAddr) -> Result<Response<Body>> {
    let body: WebUIPostBody = serde_json::from_slice(&hyper::body::to_bytes(body).await?)?;
    let mut client = ChiselRpcClient::connect(format!("http://{}", rpc_addr)).await?;
    let modules = vec![Module {
        url: "file:///__route_map.ts".into(),
        code: body.route,
    }];
    client
        .apply(tonic::Request::new(ApplyRequest {
            types: vec![],
            index_candidates: vec![],
            modules,
            policies: vec![],
            allow_type_deletion: true,
            version_id: "dev".into(),
            version_tag: "dev".into(),
            app_name: "ChiselStrike WebUI".into(),
        }))
        .await?;
    response("applied", 200)
}

async fn route(req: Request<Body>) -> Result<Response<Body>> {
    match (req.uri().path(), SERVE_WEBUI.get()) {
        // Conceptually those checks are different and could eventually become
        // more complex functions. But for now we just return simple strings.
        // FWIW, K8s does not require us to return those specific strings.
        // Anything that returns a code 200 is enough.
        ("/status", _) => response("ok", 200),
        ("/readiness", _) => response("ready", HEALTH_READY.load(Ordering::Relaxed)),
        ("/liveness", _) => response("alive", 200),
        ("/apply", Some(rpc_addr)) => webapply(req.into_body(), rpc_addr).await,
        ("/webui", Some(_)) => {
            let html = std::str::from_utf8(include_bytes!("webui.html"))?;
            response(html, 200)
        }
        _ => response("not found", 404),
    }
    .or_else(|e| response(&format!("{:?}", e), 500))
}

/// Spawn a server that handles ChiselStrike's internal routes.
///
/// Unlike the API server, it is strictly bound to 127.0.0.1. This is enough
/// for the Kubernetes checks to work, and it is one less thing for us to secure
/// and prevent DDoS attacks again - which is why this is a different server
pub async fn spawn(
    listen_addr: SocketAddr,
    serve_webui: bool,
    rpc_addr: SocketAddr,
) -> Result<(SocketAddr, TaskHandle<Result<()>>)> {
    if serve_webui {
        SERVE_WEBUI
            .set(rpc_addr)
            .expect("SERVE_WEBUI already initialized before internal::init()");
    }
    let make_svc = make_service_fn(|_conn| async {
        // service_fn converts our function into a `Service`
        Ok::<_, anyhow::Error>(service_fn(route))
    });

    let incoming = AddrIncoming::bind(&listen_addr)?;
    let listen_addr = incoming.local_addr();
    let server = Server::builder(incoming).serve(make_svc);

    let task = tokio::task::spawn(async move { server.await.context("Internal server failed") });

    Ok((listen_addr, TaskHandle(task)))
}<|MERGE_RESOLUTION|>--- conflicted
+++ resolved
@@ -8,13 +8,11 @@
 use once_cell::sync::OnceCell;
 use serde_derive::{Deserialize, Serialize};
 use std::net::SocketAddr;
-<<<<<<< HEAD
+use std::sync::atomic::{AtomicU16, Ordering};
 use utils::TaskHandle;
-=======
-use std::sync::atomic::{AtomicU16, Ordering};
->>>>>>> ec67428f
 
 /// If set, serve the web UI using this address for gRPC calls.
+// TODO: replace the global variables by fields in the `Server` structure
 static SERVE_WEBUI: OnceCell<SocketAddr> = OnceCell::new();
 static HEALTH_READY: AtomicU16 = AtomicU16::new(404);
 
