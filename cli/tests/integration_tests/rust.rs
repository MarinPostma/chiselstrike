--- conflicted
+++ resolved
@@ -2,11 +2,7 @@
 
 use crate::database::{generate_database_config, Database, DatabaseConfig, PostgresDb, SqliteDb};
 use crate::framework::{execute_async, Chisel, GuardedChild, TestContext};
-<<<<<<< HEAD
-use crate::suite::{Modules, TestSuite, TestInstance};
-=======
 use crate::suite::{Modules, TestInstance, TestSuite};
->>>>>>> 83a7e2d6
 use crate::Opt;
 use colored::Colorize;
 use enclose::enclose;
@@ -15,10 +11,6 @@
 use std::any::Any;
 use std::future::Future;
 use std::io::{stdout, Write};
-<<<<<<< HEAD
-use std::marker::Unpin;
-=======
->>>>>>> 83a7e2d6
 use std::net::{Ipv4Addr, SocketAddr};
 use std::path::PathBuf;
 use std::pin::Pin;
@@ -166,11 +158,6 @@
     result: Result<(), Box<dyn Any + Send + 'static>>,
 }
 
-<<<<<<< HEAD
-impl Unpin for TestFuture {}
-
-=======
->>>>>>> 83a7e2d6
 impl Future for TestFuture {
     type Output = TestResult;
     fn poll(self: Pin<&mut Self>, cx: &mut Context) -> Poll<Self::Output> {
@@ -193,14 +180,9 @@
 #[tokio::main]
 pub(crate) async fn run_tests(opt: Arc<Opt>) -> bool {
     let suite = TestSuite::from_inventory();
-<<<<<<< HEAD
-    let ports_counter = Arc::new(AtomicU16::new(40000));
-    let parallel = opt.parallel.unwrap_or(num_cpus::get());
-=======
     let ports_counter = Arc::new(AtomicU16::new(30000));
     let parallel = opt.parallel.unwrap_or_else(num_cpus::get);
     let is_parallel = parallel > 1;
->>>>>>> 83a7e2d6
 
     // By default, when a panic happens, the panic message is immediately written to stderr and
     // only then unwinding starts. However, we normally want to print the messages ourselves, to
@@ -210,52 +192,29 @@
     // But when this hook is present, we cannot print the backtrace, so we keep the default hook
     // when `RUST_BACKTRACE` env is set. Also, when there is no parallelism, the messages cannot be
     // interleaved, so we also keep the default hook in this case.
-<<<<<<< HEAD
-    let setup_panic_hook = !env::var_os("RUST_BACKTRACE").is_some() && parallel > 1;
-=======
     let setup_panic_hook = env::var_os("RUST_BACKTRACE").is_none() && is_parallel;
     if setup_panic_hook {
         panic::set_hook(Box::new(|_| {}));
     }
->>>>>>> 83a7e2d6
 
     let mut ok = true;
     let mut futures = FuturesUnordered::new();
     let mut instances = suite.instantiate(&opt);
     instances.reverse();
-<<<<<<< HEAD
-    let mut printed_pending_instance = None;
-=======
->>>>>>> 83a7e2d6
 
     while !instances.is_empty() || !futures.is_empty() {
         if !instances.is_empty() && futures.len() < parallel {
             let instance = Arc::new(instances.pop().unwrap());
             let future = enclose! {(instance, opt, ports_counter) async move {
-<<<<<<< HEAD
-                if setup_panic_hook {
-                    panic::set_hook(Box::new(|_| {}));
-                }
-=======
->>>>>>> 83a7e2d6
                 let ctx = setup_test_context(&opt, &ports_counter, &instance).await;
                 instance.spec.test_fn.call(ctx).await;
             }};
             let task = tokio::task::spawn(future);
 
-<<<<<<< HEAD
-            if printed_pending_instance.is_some() {
-                println!();
-            }
-            print!("{} ... ", format_test_instance(&instance));
-            stdout().flush().unwrap();
-            printed_pending_instance = Some(instance.clone());
-=======
             if !is_parallel {
                 print!("{} ... ", format_test_instance(&instance));
                 stdout().flush().unwrap();
             }
->>>>>>> 83a7e2d6
 
             futures.push(TestFuture {
                 instance: Some(instance),
@@ -267,18 +226,9 @@
         assert!(!futures.is_empty());
         let TestResult { instance, result } = futures.next().await.unwrap();
 
-<<<<<<< HEAD
-        match printed_pending_instance {
-            Some(pending) if Arc::ptr_eq(&pending, &instance) => {}
-            Some(_) => print!("\n{} ... ", format_test_instance(&instance)),
-            None => print!("{} ... ", format_test_instance(&instance)),
-        }
-        printed_pending_instance = None;
-=======
         if is_parallel {
             print!("{}: ", format_test_instance(&instance));
         }
->>>>>>> 83a7e2d6
 
         match result {
             Ok(_) => println!("{}", "PASSED".green()),
@@ -311,11 +261,7 @@
     if !ok {
         println!("{}", "Some tests have failed".red());
         if setup_panic_hook {
-<<<<<<< HEAD
-            println!("Consider running this test with RUST_BACKTRACE=1 or -p1 to help you with debugging.");
-=======
             println!("Consider running this test with RUST_BACKTRACE=1 and -p1 to help you with debugging.");
->>>>>>> 83a7e2d6
         }
     }
 
