# SPDX-FileCopyrightText: © 2021 ChiselStrike <info@chiselstrike.com>

# RUN: sh -e @file

cd "$TEMPDIR"

cat << EOF > "$TEMPDIR/models/t.ts"
import { ChiselEntity } from "@chiselstrike/api";
export class Bar extends ChiselEntity {
    c: number;
}
export class Foo extends ChiselEntity {
    a?: number;
    b?: Bar;
    d?: number;
}
EOF

cat << EOF > "$TEMPDIR/routes/save.ts"
import { Foo } from "../models/t.ts";
import { responseFromJson } from "@chiselstrike/api";
export default async function (req: Request) {
    let f = Foo.build(await req.json());
    await f.save();
    return responseFromJson(f);
}
EOF

cat << EOF > "$TEMPDIR/routes/sum.ts"
import { Foo } from "../models/t.ts";
export default async function (_: Request) {
    let sum = 0;
    for await (let f of Foo.cursor()) {
        sum += f.a ?? 0;
        sum += (f.b ? f.b.c : 0);
    }
    return new Response('the sum is: ' + sum + ';');
}
EOF

$CHISEL apply
<<<<<<< HEAD
# CHECK: Model defined: Bar
# CHECK: Model defined: Foo
=======
# CHECK: Code was applied
>>>>>>> 71e9443e

## Accept payload without optional values:
$CURL -d '{}' $CHISELD_HOST/dev/save
# CHECK: HTTP/1.1 200 OK
# CHECK: "id":
$CURL -d '{"a":142}' $CHISELD_HOST/dev/save
# CHECK: HTTP/1.1 200 OK
# CHECK: "a": 142
$CURL -d '{"a":null}' $CHISELD_HOST/dev/save
# CHECK: HTTP/1.1 200 OK
# CHECK: "a": null
$CURL -d '{"b":{"c":241}}' $CHISELD_HOST/dev/save
# CHECK: HTTP/1.1 200 OK
# CHECK: "c": 241
$CURL -d '{"a":142, "b":{"c":241}, "d":null}' $CHISELD_HOST/dev/save
# CHECK: HTTP/1.1 200 OK
# CHECK: "c": 241
$CURL $CHISELD_HOST/dev/sum
# CHECK: HTTP/1.1 200 OK
# CHECK: the sum is: 766;
$CURL -d '{"a":null, "b":{"c":304}}' $CHISELD_HOST/dev/save
# CHECK: HTTP/1.1 200 OK
# CHECK: "c": 304
$CURL -d '{"a":30, "b":null, "d":222}' $CHISELD_HOST/dev/save
# CHECK: HTTP/1.1 200 OK
# CHECK: "d": 222
$CURL $CHISELD_HOST/dev/sum
# CHECK: HTTP/1.1 200 OK
# CHECK: the sum is: 1100;

## Allow adding an optional field:
cat << EOF > "$TEMPDIR/models/t.ts"
import { ChiselEntity } from "@chiselstrike/api";
export class Bar extends ChiselEntity {
    c: number;
}
export class Foo extends ChiselEntity {
    a?: number;
    b?: Bar;
    d?: number;
}
EOF

$CHISEL apply
<<<<<<< HEAD
# CHECK: Model defined: Bar
# CHECK: Model defined: Foo

## Correctly populate from optional fields
$CHISEL apply --version=v2
# CHECK: Model defined: Bar
# CHECK: Model defined: Foo
=======
# CHECK: Code was applied

## Correctly populate from optional fields
$CHISEL apply --version=v2
# CHECK: Code was applied
>>>>>>> 71e9443e
$CHISEL populate --version=v2 --from=dev
$CURL $CHISELD_HOST/v2/sum
# CHECK: HTTP/1.1 200 OK
# CHECK: the sum is: 1100;<|MERGE_RESOLUTION|>--- conflicted
+++ resolved
@@ -39,12 +39,7 @@
 EOF
 
 $CHISEL apply
-<<<<<<< HEAD
-# CHECK: Model defined: Bar
-# CHECK: Model defined: Foo
-=======
 # CHECK: Code was applied
->>>>>>> 71e9443e
 
 ## Accept payload without optional values:
 $CURL -d '{}' $CHISELD_HOST/dev/save
@@ -89,21 +84,11 @@
 EOF
 
 $CHISEL apply
-<<<<<<< HEAD
-# CHECK: Model defined: Bar
-# CHECK: Model defined: Foo
-
-## Correctly populate from optional fields
-$CHISEL apply --version=v2
-# CHECK: Model defined: Bar
-# CHECK: Model defined: Foo
-=======
 # CHECK: Code was applied
 
 ## Correctly populate from optional fields
 $CHISEL apply --version=v2
 # CHECK: Code was applied
->>>>>>> 71e9443e
 $CHISEL populate --version=v2 --from=dev
 $CURL $CHISELD_HOST/v2/sum
 # CHECK: HTTP/1.1 200 OK
