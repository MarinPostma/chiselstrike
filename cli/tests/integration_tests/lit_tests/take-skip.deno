--- conflicted
+++ resolved
@@ -112,12 +112,7 @@
 EOF
 
 $CHISEL apply
-<<<<<<< HEAD
-
-# CHECK: Model defined: Person
-=======
 # CHECK: Code was applied
->>>>>>> 71e9443e
 
 $CURL -X POST $CHISELD_HOST/dev/store
 # CHECK: Ok
@@ -246,12 +241,7 @@
 EOF
 
 $CHISEL apply
-<<<<<<< HEAD
-
-# CHECK: Model defined: Person
-=======
 # CHECK: Code was applied
->>>>>>> 71e9443e
 
 $CURL $CHISELD_HOST/dev/skip1
 # CHECK: [Jan, Pekka]
