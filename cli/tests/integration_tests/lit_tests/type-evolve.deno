# SPDX-FileCopyrightText: © 2021 ChiselStrike <info@chiselstrike.com>

# RUN: sh -e @file

cd "$TEMPDIR"
cat << EOF > "$TEMPDIR/models/types.ts"
import { ChiselEntity } from "@chiselstrike/api";

export class Evolving extends ChiselEntity {
    a: string = "";
}
EOF
$CHISEL apply
# CHECK: Code was applied

cat << EOF > "$TEMPDIR/models/types.ts"
import { ChiselEntity } from "@chiselstrike/api";

export class Evolving extends ChiselEntity {
     a: string = "";
     b: string = "with_default";
}
EOF
$CHISEL apply
# CHECK: Code was applied

cat << EOF > "$TEMPDIR/routes/store.ts"
import { Evolving } from "../models/types.ts";

export default async function chisel(req: Request): Promise<Response> {
   const obj = Evolving.build({'a': "A"});
   obj.b = "B";
   await obj.save();
   return new Response('ok');
}
EOF

cat << EOF > "$TEMPDIR/routes/find.ts"
import { Evolving } from "../models/types.ts";

export default async function chisel(req: Request): Promise<Response> {
   let response = "tst ";
   for await (let ev of Evolving.cursor()) {
        let evCast = ev as {a?: unknown, b?: unknown};
        let fields = [evCast.a, evCast.b];
        response += fields.join(" ");
        response += " ";
   }
   response += "tst";
   return new Response(response);
}
EOF

$CHISEL apply
<<<<<<< HEAD
# CHECK: Model defined: Evolving
=======
# CHECK: Code was applied
>>>>>>> 71e9443e

$CURL -X POST $CHISELD_HOST/dev/store
# CHECK: HTTP/1.1 200 OK

$CHISEL restart

$CURL $CHISELD_HOST/dev/find
# CHECK: HTTP/1.1 200 OK
# CHECK: tst A B tst

cat << EOF > "$TEMPDIR/models/types.ts"
import { ChiselEntity } from "@chiselstrike/api";

export class Evolving extends ChiselEntity {
    a: string = "";
}
EOF
rm "$TEMPDIR/routes/store.ts"
$CHISEL apply
# CHECK: Code was applied

$CURL $CHISELD_HOST/dev/find
# CHECK: HTTP/1.1 200 OK
# CHECK: tst A  tst

cat << EOF > "$TEMPDIR/models/types.ts"
import { ChiselEntity } from "@chiselstrike/api";

export class Evolving extends ChiselEntity {
    a: string = "";
    b: boolean = false;
}
EOF
$CHISEL apply
# CHECK: Code was applied

$CURL $CHISELD_HOST/dev/find
# CHECK: HTTP/1.1 200 OK
# CHECK: tst A false tst
#
cat << EOF > "$TEMPDIR/models/types.ts"
import { ChiselEntity } from "@chiselstrike/api";

export class Evolving extends ChiselEntity {
    a: string = "";
    b: boolean = true;
}
EOF
$CHISEL apply
# CHECK: Code was applied

$CURL $CHISELD_HOST/dev/find
# CHECK: HTTP/1.1 200 OK
# CHECK: tst A true tst

cat << EOF > "$TEMPDIR/models/types.ts"
import { ChiselEntity } from "@chiselstrike/api";

export class Evolving extends ChiselEntity {
    a: string = "";
    b: boolean = true;
    c?: boolean;
}
EOF
$CHISEL apply
# CHECK: Code was applied

cat << EOF > "$TEMPDIR/models/types.ts"
import { ChiselEntity } from "@chiselstrike/api";

export class Evolving extends ChiselEntity {
    a: string = "";
    b: boolean = true;
}
EOF
$CHISEL apply
# CHECK: Code was applied

$CURL $CHISELD_HOST/dev/find
# CHECK: HTTP/1.1 200 OK
# CHECK: tst A true tst


## Test field deletion with index

cat << EOF > "$TEMPDIR/routes/test_indexes.ts"
import { Evolving } from "../models/types.ts";

export default async function chisel(req: Request) {
    const filtered = Evolving.cursor()
        .filter((e: Evolving) => {
            return e.a == "xx";
        });
    const results = (await filtered.toArray()).map(p => p.a);
    return new Response("[" + results.join(", ") + "]");
}
EOF

$CHISEL apply
<<<<<<< HEAD
=======
# CHECK: Code was applied
>>>>>>> 71e9443e


cat << EOF > "$TEMPDIR/models/types.ts"
import { ChiselEntity } from "@chiselstrike/api";

export class Evolving extends ChiselEntity {
    b: boolean = true;
}
EOF

rm $TEMPDIR/routes/test_indexes.ts

$CHISEL apply
# CHECK: Code was applied

### get / set helpers for the tests below
cat << EOF > "$TEMPDIR/routes/get.ts"
import { Defaults } from "../models/defaults.ts";

export default async function chisel(req: Request) {
    return Defaults.findAll()
}
EOF

cat << EOF > "$TEMPDIR/routes/set.ts"
import { Defaults } from "../models/defaults.ts";

export default async function chisel(req: Request) {
    const x = Defaults.build();
    await x.save();
}
EOF

## Test able to use fields with complex defaults...
cat << EOF > "$TEMPDIR/models/defaults.ts"
import { ChiselEntity } from "@chiselstrike/api";

export class Defaults extends ChiselEntity {
    a: number  = "string".length
}
EOF

$CHISEL apply
# CHECK: Code was applied

$CURL -d '{}' $CHISELD_HOST/dev/set
# CHECK: HTTP/1.1 200 OK

$CURL  $CHISELD_HOST/dev/get
# CHECK: "a": 6

## But not able to add other complex fields ...
cat << EOF > "$TEMPDIR/models/defaults.ts"
import { ChiselEntity } from "@chiselstrike/api";

export class Defaults extends ChiselEntity {
    a: number = "string".length
    b: string = JSON.stringify({a: "test2"});
}
EOF

$CHISEL apply 2>&1 || true
# CHECK: Error: unsafe to replace type

## ... unless they are optional!
## Also check that defaults can be whatever, including other models
cat << EOF > "$TEMPDIR/models/defaults.ts"
import { ChiselEntity } from "@chiselstrike/api";

export class Aux extends ChiselEntity {
    aux: string = "aux"
}

function myFunction() : string {
	return "funcreturn"
}

export class Defaults extends ChiselEntity {
    a: number = "string".length
    b?: string = JSON.stringify({a: "test2"});
    c?: string = myFunction()
    d?: Aux = new Aux()
}
EOF

$CHISEL apply
# CHECK: Code was applied

$CURL -d '{}' $CHISELD_HOST/dev/set
# CHECK: HTTP/1.1 200 OK

$CURL  $CHISELD_HOST/dev/get
# CHECK: "a": 6
# CHECK: "b": "{\"a\":\"test2\"}"
# CHECK: "c": "funcreturn"
# CHECK: "d": {
# CHECK: "aux": "aux"<|MERGE_RESOLUTION|>--- conflicted
+++ resolved
@@ -52,11 +52,7 @@
 EOF
 
 $CHISEL apply
-<<<<<<< HEAD
-# CHECK: Model defined: Evolving
-=======
-# CHECK: Code was applied
->>>>>>> 71e9443e
+# CHECK: Code was applied
 
 $CURL -X POST $CHISELD_HOST/dev/store
 # CHECK: HTTP/1.1 200 OK
@@ -156,10 +152,7 @@
 EOF
 
 $CHISEL apply
-<<<<<<< HEAD
-=======
-# CHECK: Code was applied
->>>>>>> 71e9443e
+# CHECK: Code was applied
 
 
 cat << EOF > "$TEMPDIR/models/types.ts"
