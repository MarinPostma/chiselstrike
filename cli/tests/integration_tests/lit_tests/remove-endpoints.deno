# SPDX-FileCopyrightText: © 2021 ChiselStrike <info@chiselstrike.com>

# RUN: sh -e @file

mkdir -p "$TEMPDIR/routes"
cd "$TEMPDIR"

cat << EOF > ./routes/end.ts
export default async function chisel(req: Request) {
    return new Response("");
}
EOF

cat << EOF > ./routes/endpoint.ts
export default async function chisel(req: Request) {
    return new Response("");
}
EOF

cat << EOF > ./routes/endpo.ts
export default async function chisel(req: Request) {
    return new Response("");
}
EOF

$CHISEL apply
<<<<<<< HEAD
=======
# CHECK: Code was applied
>>>>>>> 71e9443e

$CURL -o - $CHISELD_HOST/dev/end
# CHECK: HTTP/1.1 200 OK
$CURL -o - $CHISELD_HOST/dev/endpo
# CHECK: HTTP/1.1 200 OK
$CURL -o - $CHISELD_HOST/dev/endpoint
# CHECK: HTTP/1.1 200 OK

rm ./routes/end.ts

$CHISEL apply

$CURL -o - $CHISELD_HOST/dev/end
# CHECK: HTTP/1.1 404 Not Found
$CURL -o - $CHISELD_HOST/dev/endpo
# CHECK: HTTP/1.1 200 OK
$CURL -o - $CHISELD_HOST/dev/endpoint
# CHECK: HTTP/1.1 200 OK

rm ./routes/endpoint.ts

$CHISEL apply

$CURL -o - $CHISELD_HOST/dev/end
# CHECK: HTTP/1.1 404 Not Found
$CURL -o - $CHISELD_HOST/dev/endpoint
# CHECK: HTTP/1.1 404 Not Found
$CURL -o - $CHISELD_HOST/dev/endpo
# CHECK: HTTP/1.1 200 OK
<|MERGE_RESOLUTION|>--- conflicted
+++ resolved
@@ -24,10 +24,7 @@
 EOF
 
 $CHISEL apply
-<<<<<<< HEAD
-=======
 # CHECK: Code was applied
->>>>>>> 71e9443e
 
 $CURL -o - $CHISELD_HOST/dev/end
 # CHECK: HTTP/1.1 200 OK
