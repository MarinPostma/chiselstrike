--- conflicted
+++ resolved
@@ -17,12 +17,7 @@
 cd "$TEMPDIR"
 
 $CHISEL apply
-<<<<<<< HEAD
-
-# CHECK: Model defined: Person
-=======
 # CHECK: Code was applied
->>>>>>> 71e9443e
 
 NUM=100
 for i in $(seq 1 $NUM); do
