--- conflicted
+++ resolved
@@ -30,10 +30,7 @@
 EOF
 
 $CHISEL apply
-<<<<<<< HEAD
-=======
 # CHECK: Code was applied
->>>>>>> 71e9443e
 
 $CURL -o - $CHISELD_HOST/dev/test
 
