--- conflicted
+++ resolved
@@ -61,11 +61,7 @@
     }
 }
 
-<<<<<<< HEAD
-/// Manifest defines the files that describe types, routes, and policies.
-=======
 /// Manifest defines the files that describe types, routes, events, and policies.
->>>>>>> bbb22ba0
 ///
 /// The manifest is a high-level declaration of application behavior.
 /// The individual definitions are passed to `chiseld`, which processes them
@@ -74,19 +70,11 @@
 #[derive(Deserialize)]
 pub(crate) struct Manifest {
     /// Vector of directories to scan for model definitions.
-<<<<<<< HEAD
     pub(crate) models: Vec<PathBuf>,
     /// Vector of directories to scan for route definitions.
     /// For backwards compatibility, we also support the old-style name `endpoints` here.
     #[serde(alias = "endpoints")]
     pub(crate) routes: Vec<PathBuf>,
-=======
-    pub(crate) models: Vec<String>,
-    /// Vector of directories to scan for route definitions.
-    /// For backwards compatibility, we also support the old-style name `endpoints` here.
-    #[serde(alias = "endpoints")]
-    pub(crate) routes: Vec<String>,
->>>>>>> bbb22ba0
     /// Vector of directories to scan for event handler definitions.
     pub(crate) events: Option<Vec<PathBuf>>,
     /// Vector of directories to scan for policy definitions.
@@ -107,7 +95,6 @@
         Self::dirs_to_paths(base_dir, &self.models)
     }
 
-<<<<<<< HEAD
     pub fn route_map(&self, base_dir: &Path) -> anyhow::Result<FileRouteMap> {
         build_file_route_map(base_dir, &self.routes)
             .context("Could not read routes (endpoints) from filesystem")
@@ -119,24 +106,6 @@
                 .context("Could not read event handlers (Kafka topics) from filesystem")
         } else {
             Ok(FileTopicMap::default())
-=======
-    pub fn endpoints(&self) -> anyhow::Result<Vec<PathBuf>> {
-        let ret = Self::dirs_to_paths(&self.routes)?;
-        if let Some((a, b)) = check_duplicates(&ret) {
-            anyhow::bail!("Cannot add both {} and {} as routes. ChiselStrike uses filesystem-based routing, so we don't know what to do. Sorry! 🥺", a, b);
-        }
-        Ok(ret)
-    }
-
-    pub fn events(&self) -> anyhow::Result<Vec<PathBuf>> {
-        let events = match &self.events {
-            Some(events) => events.to_owned(),
-            None => vec![EVENTS_DIR.into()],
-        };
-        let ret = Self::dirs_to_paths(&events)?;
-        if let Some((a, b)) = check_duplicates(&ret) {
-            anyhow::bail!("Cannot add both {} and {} as event handlers. ChiselStrike uses filesystem-based routing, so we don't know what to do. Sorry! 🥺", a, b);
->>>>>>> bbb22ba0
         }
     }
 
@@ -368,7 +337,6 @@
             r#"
 models = ["models"]
 routes = ["routes"]
-<<<<<<< HEAD
 policies = ["policies"]
 "#,
         );
@@ -381,8 +349,6 @@
             r#"
 models = ["models"]
 endpoints = ["endpoints"]
-=======
->>>>>>> bbb22ba0
 events = ["events"]
 policies = ["policies"]
 "#,
