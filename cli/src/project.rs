// SPDX-FileCopyrightText: © 2022 ChiselStrike <info@chiselstrike.com>

use crate::routes::{build_file_route_map, FileRouteMap};
use anyhow::{Context, Result};
use handlebars::Handlebars;
use serde_derive::Deserialize;
use std::collections::BTreeMap;
use std::fmt::Write;
use std::fs;
use std::io::{stdin, ErrorKind, Read};
use std::path::{Path, PathBuf};

const MANIFEST_FILE: &str = "Chisel.toml";
const TYPES_DIR: &str = "./models";
<<<<<<< HEAD
const ROUTES_DIR: &str = "./routes";
=======
const ENDPOINTS_DIR: &str = "./endpoints";
const EVENTS_DIR: &str = "./events";
>>>>>>> a389809e
const LIB_DIR: &str = "./lib";
const POLICIES_DIR: &str = "./policies";
const VSCODE_DIR: &str = "./.vscode/";

#[derive(Deserialize, PartialEq)]
pub(crate) enum Module {
    #[serde(rename = "node")]
    Node,
    #[serde(rename = "deno")]
    Deno,
}

impl Default for Module {
    fn default() -> Self {
        Module::Node
    }
}

#[derive(Deserialize, PartialEq)]
pub(crate) enum Optimize {
    #[serde(rename = "yes")]
    Yes,
    #[serde(rename = "no")]
    No,
}

impl Default for Optimize {
    fn default() -> Self {
        Optimize::Yes
    }
}

#[derive(Deserialize, PartialEq)]
pub(crate) enum AutoIndex {
    #[serde(rename = "yes")]
    Yes,
    #[serde(rename = "no")]
    No,
}

impl Default for AutoIndex {
    fn default() -> Self {
        AutoIndex::No
    }
}

/// Manifest defines the files that describe types, routes, and policies.
///
/// The manifest is a high-level declaration of application behavior.
/// The individual definitions are passed to `chiseld`, which processes them
/// accordingly. For example, type definitions are imported as types and
/// routes are made executable via Deno.
#[derive(Deserialize)]
pub(crate) struct Manifest {
    /// Vector of directories to scan for model definitions.
<<<<<<< HEAD
    pub(crate) models: Vec<PathBuf>,
    /// Vector of directories to scan for route definitions.
    /// For backwards compatibility, we also support the old-style name `endpoints` here.
    #[serde(alias = "endpoints")]
    pub(crate) routes: Vec<PathBuf>,
=======
    pub(crate) models: Vec<String>,
    /// Vector of directories to scan for endpoint definitions.
    pub(crate) endpoints: Vec<String>,
    /// Vector of directories to scan for event handler definitions.
    pub(crate) events: Option<Vec<String>>,
>>>>>>> a389809e
    /// Vector of directories to scan for policy definitions.
    pub(crate) policies: Vec<PathBuf>,
    /// Whether to use deno-style or node-style modules
    #[serde(default)]
    pub(crate) modules: Module,
    /// Enable or disable query optimization with the `chiselc` compiler.
    #[serde(default)]
    pub(crate) optimize: Optimize,
    /// Enable or disable auto-indexing.
    #[serde(default)]
    pub(crate) auto_index: AutoIndex,
}

impl Manifest {
    pub fn models(&self, base_dir: &Path) -> anyhow::Result<Vec<PathBuf>> {
        Self::dirs_to_paths(base_dir, &self.models)
    }

<<<<<<< HEAD
    pub fn route_map(&self, base_dir: &Path) -> anyhow::Result<FileRouteMap> {
        build_file_route_map(base_dir, &self.routes)
            .context("Could not read routes (endpoints) from filesystem")
=======
    pub fn endpoints(&self) -> anyhow::Result<Vec<PathBuf>> {
        let ret = Self::dirs_to_paths(&self.endpoints)?;
        if let Some((a, b)) = check_duplicates(&ret) {
            anyhow::bail!("Cannot add both {} {} as routes. ChiselStrike uses filesystem-based routing, so we don't know what to do. Sorry! 🥺", a, b);
        }
        Ok(ret)
    }

    pub fn events(&self) -> anyhow::Result<Vec<PathBuf>> {
        let events = match &self.events {
            Some(events) => events.to_owned(),
            None => vec![EVENTS_DIR.into()],
        };
        let ret = Self::dirs_to_paths(&events)?;
        if let Some((a, b)) = check_duplicates(&ret) {
            anyhow::bail!("Cannot add both {} {} as event handlers. ChiselStrike uses filesystem-based routing, so we don't know what to do. Sorry! 🥺", a, b);
        }
        Ok(ret)
>>>>>>> a389809e
    }

    pub fn policies(&self, base_dir: &Path) -> anyhow::Result<Vec<PathBuf>> {
        Self::dirs_to_paths(base_dir, &self.policies)
    }

    fn dirs_to_paths(base_dir: &Path, dirs: &[PathBuf]) -> anyhow::Result<Vec<PathBuf>> {
        let mut paths = vec![];
        for dir in dirs {
            anyhow::ensure!(
                dir.is_relative(),
                "{} is not relative to the current tree",
                dir.display()
            );
            let dir = dir.canonicalize().or_else(|x| match x.kind() {
                ErrorKind::NotFound => Ok(PathBuf::new()),
                _ => Err(x),
            })?;

            if dir.as_os_str().is_empty() {
                continue;
            }
            anyhow::ensure!(
                base_dir != dir && dir.starts_with(&base_dir),
                "{} has to be a subdirectory of the current directory",
                dir.display()
            );
            dir_to_paths(&dir, &mut paths)?
        }
        paths.sort_unstable();
        Ok(paths)
    }
}

fn check_duplicates(source_files: &[PathBuf]) -> Option<(String, String)> {
    // Check for duplicated endpoints now since otherwise TSC
    // reports the issue and we can produce a better diagnostic
    // than TSC.
    let i = source_files.iter();
    for (a, b) in i.clone().zip(i.skip(1)) {
        let a = &a.display().to_string();
        let b = &b.display().to_string();
        if without_extension(a) == without_extension(b) {
            return Some((a.to_string(), b.to_string()));
        }
    }
    None
}

fn dir_to_paths(dir: &Path, paths: &mut Vec<PathBuf>) -> anyhow::Result<()> {
    for dentry in read_dir(dir)? {
        let dentry = dentry?;
        let path = dentry.path();
        if dentry.file_type()?.is_dir() {
            dir_to_paths(&path, paths)?;
        } else if !dentry.file_name().to_str().map_or(false, ignore_path) {
            // files with names that can't be converted wtih to_str() or that start with . are
            // ignored
            paths.push(path);
        }
    }
    Ok(())
}

pub fn ignore_path(path: &str) -> bool {
    if path.starts_with('.') {
        return true;
    }
    if path.ends_with('~') {
        return true;
    }
    if path.starts_with('#') && path.ends_with('#') {
        // Emacs auto-save files.
        return true;
    }
    false
}

fn read_dir<P: AsRef<Path>>(dir: P) -> anyhow::Result<Vec<std::io::Result<fs::DirEntry>>> {
    match fs::read_dir(dir.as_ref()) {
        Ok(x) => Ok(x.collect()),
        Err(x) => {
            if x.kind() == std::io::ErrorKind::NotFound {
                Ok(vec![])
            } else {
                Err(x)
            }
        }
    }
    .with_context(|| format!("Could not open {}", dir.as_ref().display()))
}

pub(crate) fn read_manifest(dir: &Path) -> Result<Manifest> {
    let file = dir.join(MANIFEST_FILE);

    if !file.exists() {
        anyhow::bail!("Could not find `{}` in `{}`. Did you forget to run `chisel init` to initialize the project?", MANIFEST_FILE, dir.display());
    }
    let manifest = read_to_string(&file)?;
    let manifest: Manifest = match toml::from_str(&manifest) {
        Ok(manifest) => manifest,
        Err(error) => {
            anyhow::bail!(
                "Failed to parse manifest at `{}`:\n\n{}",
                file.display(),
                error
            );
        }
    };
    Ok(manifest)
}

/// Opens and reads an entire file (or stdin, if filename is "-")
pub(crate) fn read_to_string<P: AsRef<Path>>(filename: P) -> anyhow::Result<String> {
    if filename.as_ref() == Path::new("-") {
        let mut s = "".to_string();
        stdin()
            .read_to_string(&mut s)
            .context("could not read stdin")?;
        Ok(s)
    } else {
        fs::read_to_string(filename.as_ref())
            .with_context(|| format!("could not read {}", filename.as_ref().display()))
    }
}

/// Project creation options.
pub(crate) struct CreateProjectOptions {
    /// Force project creation by overwriting existing project files.
    pub(crate) force: bool,
    /// Generate example code for project.
    pub(crate) examples: bool,
    /// Enable the optimizer.
    pub(crate) optimize: bool,
    /// Enable auto-indexing.
    pub(crate) auto_index: bool,
}

/// Writes contents to a file in a directory.
fn write(contents: &str, dir: &Path, file: &str) -> Result<()> {
    fs::write(dir.join(file), contents).map_err(|e| e.into())
}

/// Writes "template/$from" content into $dir/$to.  The file content is read at compile time but written at
/// runtime.
macro_rules! write_template {
    ( $from:expr, $to:expr, $data:expr, $dir:expr ) => {{
        let mut handlebars = Handlebars::new();
        let source = include_str!(concat!("template/", $from));
        handlebars.register_template_string("t1", source)?;
        let output = handlebars.render("t1", &$data)?;
        write(&output, $dir, $to)
    }};
}

pub(crate) fn create_project(path: &Path, opts: CreateProjectOptions) -> Result<()> {
    let project_name = path.file_name().unwrap().to_str().unwrap();
    if !opts.force && project_exists(path) {
        anyhow::bail!("You cannot run `chisel init` on an existing ChiselStrike project");
    }
    fs::create_dir_all(path.join(TYPES_DIR))?;
<<<<<<< HEAD
    fs::create_dir_all(path.join(ROUTES_DIR))?;
=======
    fs::create_dir_all(path.join(ENDPOINTS_DIR))?;
    fs::create_dir_all(path.join(EVENTS_DIR))?;
>>>>>>> a389809e
    fs::create_dir_all(path.join(LIB_DIR))?;
    fs::create_dir_all(path.join(POLICIES_DIR))?;
    fs::create_dir_all(path.join(VSCODE_DIR))?;

    let mut data = BTreeMap::new();
    data.insert("projectName".to_string(), project_name);
    data.insert("chiselVersion".to_string(), "latest");

    write_template!("package.json", "package.json", data, path)?;
    write_template!("tsconfig.json", "tsconfig.json", data, path)?;
    write_template!("Chisel.toml", "Chisel.toml", data, path)?;
    write_template!("gitignore", ".gitignore", data, path)?;
    // creating through chisel instead of npx: default to deno resolution
    let mut toml = String::from(include_str!("template/Chisel.toml"));
    toml.push_str("modules = \"deno\"\n");
    writeln!(
        toml,
        "optimize = \"{}\"",
        if opts.optimize { "yes" } else { "no" }
    )
    .unwrap();
    writeln!(
        toml,
        "auto_index = \"{}\"",
        if opts.auto_index { "yes" } else { "no" }
    )
    .unwrap();
    write(&toml, path, "Chisel.toml")?;

    write_template!(
        "settings.json",
        "settings.json",
        data,
        &path.join(VSCODE_DIR)
    )?;

    if opts.examples {
        write_template!("hello.ts", "hello.ts", data, &path.join(ROUTES_DIR))?;
    }
    println!("Created ChiselStrike project in {}", path.display());
    Ok(())
}

pub(crate) fn project_exists(path: &Path) -> bool {
    path.join(Path::new(MANIFEST_FILE)).exists()
        || path.join(Path::new(TYPES_DIR)).exists()
<<<<<<< HEAD
        || path.join(Path::new(ROUTES_DIR)).exists()
=======
        || path.join(Path::new(ENDPOINTS_DIR)).exists()
        || path.join(Path::new(EVENTS_DIR)).exists()
>>>>>>> a389809e
        || path.join(Path::new(POLICIES_DIR)).exists()
}

#[cfg(test)]
mod tests {
    use super::*;
    use tempfile::TempDir;

    fn gen_manifest(toml: &str) -> TempDir {
        let tmp_dir = TempDir::new().unwrap();
        let dir = tmp_dir.path();
        std::fs::write(dir.join(MANIFEST_FILE), toml.as_bytes()).unwrap();
        std::fs::create_dir(dir.join("./policies")).unwrap();
<<<<<<< HEAD
        std::fs::create_dir(dir.join("./routes")).unwrap();
=======
        std::fs::create_dir(dir.join("./endpoints")).unwrap();
        std::fs::create_dir(dir.join("./events")).unwrap();
>>>>>>> a389809e
        std::fs::create_dir(dir.join("./models")).unwrap();
        tmp_dir
    }

    fn check_manifest(d: &TempDir) -> Manifest {
        let m = read_manifest(d.path()).unwrap();
        m.models(d.path()).unwrap();
        m.policies(d.path()).unwrap();
        m.route_map(d.path()).unwrap();
        m
    }

    #[test]
    fn parse_works() {
        let d = gen_manifest(
            r#"
models = ["models"]
routes = ["routes"]
policies = ["policies"]
"#,
        );
        check_manifest(&d);
    }

    #[test]
    fn parse_endpoints_as_routes() {
        let d = gen_manifest(
            r#"
models = ["models"]
endpoints = ["endpoints"]
events = ["events"]
policies = ["policies"]
"#,
        );
<<<<<<< HEAD
        std::fs::create_dir(d.path().join("./endpoints")).unwrap();
        let m = check_manifest(&d);
        assert_eq!(m.routes, vec![PathBuf::from("endpoints")]);
=======
        println!("reading {:?}", std::env::current_dir());
        let m = read_manifest_from(d.path()).unwrap();
        m.models().unwrap();
        m.policies().unwrap();
        m.endpoints().unwrap();
        m.events().unwrap();
>>>>>>> a389809e
    }

    #[should_panic(expected = "is not relative")]
    #[test]
    fn parse_absolute_fails() {
        let d = gen_manifest(
            r#"
models = ["/models/models"]
<<<<<<< HEAD
routes = ["routes"]
policies = ["policies"]
"#,
        );
        check_manifest(&d);
=======
endpoints = ["endpoints"]
events = ["events"]
policies = ["policies"]
"#,
        );
        let m = read_manifest_from(d.path()).unwrap();
        m.models().unwrap();
        m.policies().unwrap();
        m.endpoints().unwrap();
        m.events().unwrap();
>>>>>>> a389809e
    }

    #[should_panic(expected = "has to be a subdirectory")]
    #[test]
    fn parse_curr_dir_fails() {
        let d = gen_manifest(
            r#"
models = ["./"]
<<<<<<< HEAD
routes = ["routes"]
policies = ["policies"]
"#,
        );
        check_manifest(&d);
=======
endpoints = ["endpoints"]
events = ["events"]
policies = ["policies"]
"#,
        );
        let m = read_manifest_from(d.path()).unwrap();
        m.models().unwrap();
        m.policies().unwrap();
        m.endpoints().unwrap();
        m.events().unwrap();
>>>>>>> a389809e
    }

    #[should_panic(expected = "has to be a subdirectory")]
    #[test]
    fn parse_non_subdir_dir_fails() {
        let d = gen_manifest(
            r#"
models = ["../"]
<<<<<<< HEAD
routes = ["routes"]
policies = ["policies"]
"#,
        );
        check_manifest(&d);
=======
endpoints = ["endpoints"]
events = ["events"]
policies = ["policies"]
"#,
        );
        let m = read_manifest_from(d.path()).unwrap();
        m.models().unwrap();
        m.policies().unwrap();
        m.endpoints().unwrap();
        m.events().unwrap();
>>>>>>> a389809e
    }
}<|MERGE_RESOLUTION|>--- conflicted
+++ resolved
@@ -9,15 +9,12 @@
 use std::fs;
 use std::io::{stdin, ErrorKind, Read};
 use std::path::{Path, PathBuf};
+use utils::without_extension;
 
 const MANIFEST_FILE: &str = "Chisel.toml";
 const TYPES_DIR: &str = "./models";
-<<<<<<< HEAD
 const ROUTES_DIR: &str = "./routes";
-=======
-const ENDPOINTS_DIR: &str = "./endpoints";
 const EVENTS_DIR: &str = "./events";
->>>>>>> a389809e
 const LIB_DIR: &str = "./lib";
 const POLICIES_DIR: &str = "./policies";
 const VSCODE_DIR: &str = "./.vscode/";
@@ -73,19 +70,13 @@
 #[derive(Deserialize)]
 pub(crate) struct Manifest {
     /// Vector of directories to scan for model definitions.
-<<<<<<< HEAD
     pub(crate) models: Vec<PathBuf>,
     /// Vector of directories to scan for route definitions.
     /// For backwards compatibility, we also support the old-style name `endpoints` here.
     #[serde(alias = "endpoints")]
     pub(crate) routes: Vec<PathBuf>,
-=======
-    pub(crate) models: Vec<String>,
-    /// Vector of directories to scan for endpoint definitions.
-    pub(crate) endpoints: Vec<String>,
     /// Vector of directories to scan for event handler definitions.
-    pub(crate) events: Option<Vec<String>>,
->>>>>>> a389809e
+    pub(crate) events: Option<Vec<PathBuf>>,
     /// Vector of directories to scan for policy definitions.
     pub(crate) policies: Vec<PathBuf>,
     /// Whether to use deno-style or node-style modules
@@ -104,30 +95,21 @@
         Self::dirs_to_paths(base_dir, &self.models)
     }
 
-<<<<<<< HEAD
     pub fn route_map(&self, base_dir: &Path) -> anyhow::Result<FileRouteMap> {
         build_file_route_map(base_dir, &self.routes)
             .context("Could not read routes (endpoints) from filesystem")
-=======
-    pub fn endpoints(&self) -> anyhow::Result<Vec<PathBuf>> {
-        let ret = Self::dirs_to_paths(&self.endpoints)?;
-        if let Some((a, b)) = check_duplicates(&ret) {
-            anyhow::bail!("Cannot add both {} {} as routes. ChiselStrike uses filesystem-based routing, so we don't know what to do. Sorry! 🥺", a, b);
-        }
-        Ok(ret)
-    }
-
-    pub fn events(&self) -> anyhow::Result<Vec<PathBuf>> {
+    }
+        
+    pub fn events(&self, base_dir: &Path) -> anyhow::Result<Vec<PathBuf>> {
         let events = match &self.events {
             Some(events) => events.to_owned(),
             None => vec![EVENTS_DIR.into()],
         };
-        let ret = Self::dirs_to_paths(&events)?;
+        let ret = Self::dirs_to_paths(base_dir, &events)?;
         if let Some((a, b)) = check_duplicates(&ret) {
             anyhow::bail!("Cannot add both {} {} as event handlers. ChiselStrike uses filesystem-based routing, so we don't know what to do. Sorry! 🥺", a, b);
         }
         Ok(ret)
->>>>>>> a389809e
     }
 
     pub fn policies(&self, base_dir: &Path) -> anyhow::Result<Vec<PathBuf>> {
@@ -289,12 +271,8 @@
         anyhow::bail!("You cannot run `chisel init` on an existing ChiselStrike project");
     }
     fs::create_dir_all(path.join(TYPES_DIR))?;
-<<<<<<< HEAD
     fs::create_dir_all(path.join(ROUTES_DIR))?;
-=======
-    fs::create_dir_all(path.join(ENDPOINTS_DIR))?;
     fs::create_dir_all(path.join(EVENTS_DIR))?;
->>>>>>> a389809e
     fs::create_dir_all(path.join(LIB_DIR))?;
     fs::create_dir_all(path.join(POLICIES_DIR))?;
     fs::create_dir_all(path.join(VSCODE_DIR))?;
@@ -341,12 +319,8 @@
 pub(crate) fn project_exists(path: &Path) -> bool {
     path.join(Path::new(MANIFEST_FILE)).exists()
         || path.join(Path::new(TYPES_DIR)).exists()
-<<<<<<< HEAD
         || path.join(Path::new(ROUTES_DIR)).exists()
-=======
-        || path.join(Path::new(ENDPOINTS_DIR)).exists()
         || path.join(Path::new(EVENTS_DIR)).exists()
->>>>>>> a389809e
         || path.join(Path::new(POLICIES_DIR)).exists()
 }
 
@@ -360,12 +334,8 @@
         let dir = tmp_dir.path();
         std::fs::write(dir.join(MANIFEST_FILE), toml.as_bytes()).unwrap();
         std::fs::create_dir(dir.join("./policies")).unwrap();
-<<<<<<< HEAD
         std::fs::create_dir(dir.join("./routes")).unwrap();
-=======
-        std::fs::create_dir(dir.join("./endpoints")).unwrap();
         std::fs::create_dir(dir.join("./events")).unwrap();
->>>>>>> a389809e
         std::fs::create_dir(dir.join("./models")).unwrap();
         tmp_dir
     }
@@ -375,6 +345,7 @@
         m.models(d.path()).unwrap();
         m.policies(d.path()).unwrap();
         m.route_map(d.path()).unwrap();
+        m.events(d.path()).unwrap();
         m
     }
 
@@ -400,18 +371,9 @@
 policies = ["policies"]
 "#,
         );
-<<<<<<< HEAD
         std::fs::create_dir(d.path().join("./endpoints")).unwrap();
         let m = check_manifest(&d);
         assert_eq!(m.routes, vec![PathBuf::from("endpoints")]);
-=======
-        println!("reading {:?}", std::env::current_dir());
-        let m = read_manifest_from(d.path()).unwrap();
-        m.models().unwrap();
-        m.policies().unwrap();
-        m.endpoints().unwrap();
-        m.events().unwrap();
->>>>>>> a389809e
     }
 
     #[should_panic(expected = "is not relative")]
@@ -420,24 +382,12 @@
         let d = gen_manifest(
             r#"
 models = ["/models/models"]
-<<<<<<< HEAD
 routes = ["routes"]
+events = ["events"]
 policies = ["policies"]
 "#,
         );
         check_manifest(&d);
-=======
-endpoints = ["endpoints"]
-events = ["events"]
-policies = ["policies"]
-"#,
-        );
-        let m = read_manifest_from(d.path()).unwrap();
-        m.models().unwrap();
-        m.policies().unwrap();
-        m.endpoints().unwrap();
-        m.events().unwrap();
->>>>>>> a389809e
     }
 
     #[should_panic(expected = "has to be a subdirectory")]
@@ -446,24 +396,12 @@
         let d = gen_manifest(
             r#"
 models = ["./"]
-<<<<<<< HEAD
 routes = ["routes"]
+events = ["events"]
 policies = ["policies"]
 "#,
         );
         check_manifest(&d);
-=======
-endpoints = ["endpoints"]
-events = ["events"]
-policies = ["policies"]
-"#,
-        );
-        let m = read_manifest_from(d.path()).unwrap();
-        m.models().unwrap();
-        m.policies().unwrap();
-        m.endpoints().unwrap();
-        m.events().unwrap();
->>>>>>> a389809e
     }
 
     #[should_panic(expected = "has to be a subdirectory")]
@@ -472,23 +410,11 @@
         let d = gen_manifest(
             r#"
 models = ["../"]
-<<<<<<< HEAD
 routes = ["routes"]
+events = ["events"]
 policies = ["policies"]
 "#,
         );
         check_manifest(&d);
-=======
-endpoints = ["endpoints"]
-events = ["events"]
-policies = ["policies"]
-"#,
-        );
-        let m = read_manifest_from(d.path()).unwrap();
-        m.models().unwrap();
-        m.policies().unwrap();
-        m.endpoints().unwrap();
-        m.events().unwrap();
->>>>>>> a389809e
     }
 }