// SPDX-FileCopyrightText: © 2022 ChiselStrike <info@chiselstrike.com>

pub mod deno;
pub mod node;

use crate::project::{read_manifest, read_to_string, AutoIndex, Module, Optimize};
use crate::proto::chisel_rpc_client::ChiselRpcClient;
use crate::proto::{ApplyRequest, IndexCandidate, PolicyUpdateRequest};
use anyhow::{anyhow, Context, Result};
use serde_json::Value;
use std::env;
use std::ffi::OsStr;
use std::io::Write;
use std::path::{Path, PathBuf};
use std::process::Stdio;

static DEFAULT_APP_NAME: &str = "ChiselStrike Application";

pub(crate) enum AllowTypeDeletion {
    No,
    Yes,
}

impl From<AllowTypeDeletion> for bool {
    fn from(v: AllowTypeDeletion) -> Self {
        match v {
            AllowTypeDeletion::No => false,
            AllowTypeDeletion::Yes => true,
        }
    }
}

impl From<bool> for AllowTypeDeletion {
    fn from(v: bool) -> Self {
        match v {
            false => AllowTypeDeletion::No,
            true => AllowTypeDeletion::Yes,
        }
    }
}

#[derive(Copy, Clone)]
pub(crate) enum TypeChecking {
    No,
    Yes,
}

impl From<TypeChecking> for bool {
    fn from(v: TypeChecking) -> Self {
        match v {
            TypeChecking::No => false,
            TypeChecking::Yes => true,
        }
    }
}

impl From<bool> for TypeChecking {
    fn from(v: bool) -> Self {
        match v {
            false => TypeChecking::No,
            true => TypeChecking::Yes,
        }
    }
}

pub(crate) async fn apply(
    server_url: String,
    version_id: String,
    allow_type_deletion: AllowTypeDeletion,
    type_check: TypeChecking,
) -> Result<()> {
    let cwd = env::current_dir()?;
    let manifest = read_manifest(&cwd).context("Could not read manifest file")?;
    let models = manifest.models(&cwd)?;
    let route_map = manifest.route_map(&cwd)?;
    let topic_map = manifest.topic_map(&cwd)?;
    let policies = manifest.policies(&cwd)?;

    let types_req = crate::ts::parse_types(&models)?;
    let mut policy_req = vec![];

    let entities: Vec<String> = types_req
        .iter()
        .map(|type_req| type_req.name.clone())
        .collect();
    let chiselc_available = is_chiselc_available();
    if !chiselc_available {
        println!(
            "Warning: no ChiselStrike compiler (`chiselc`) found. Some of your queries might be slow."
        );
    }
    let optimize = chiselc_available && manifest.optimize == Optimize::Yes;
    let auto_index = chiselc_available && manifest.auto_index == AutoIndex::Yes;
    let (modules, index_candidates) = match manifest.modules {
        Module::Node => {
            node::apply(
                route_map,
                topic_map,
                &entities,
                optimize,
                auto_index,
                &type_check,
            )
            .await?
        }
        Module::Deno => deno::apply(route_map, topic_map, &entities, optimize, auto_index).await?,
    };

    for p in policies {
        policy_req.push(PolicyUpdateRequest {
            policy_config: read_to_string(p)?,
        });
    }

    let package = match read_to_string("./package.json") {
        Ok(x) => {
            let val: serde_json::Result<serde_json::Value> = serde_json::from_str(&x);
            match val {
                Ok(val) => val,
                Err(_) => serde_json::json!("{}"),
            }
        }
        Err(_) => serde_json::json!("{}"),
    };

    let git_version = get_git_version();

    let app_name = package["name"]
        .as_str()
        .unwrap_or(DEFAULT_APP_NAME)
        .to_owned();
    let mut version_tag = package["version"].as_str().unwrap_or("").to_owned();

    version_tag = match git_version {
        Some(v) => {
            if version_tag.is_empty() {
                v
            } else {
                format!("{}-{}", version_tag, v)
            }
        }
        None => version_tag,
    };

    let mut client = ChiselRpcClient::connect(server_url.clone()).await?;
    let req = ApplyRequest {
        types: types_req,
        modules,
        index_candidates,
        policies: policy_req,
        allow_type_deletion: allow_type_deletion.into(),
        version_id,
        version_tag,
        app_name,
    };

    let msg = execute!(client.apply(tonic::Request::new(req)).await);

<<<<<<< HEAD
    for ty in msg.types {
        println!("Model defined: {}", ty);
    }

    for end in msg.event_handlers {
        println!("Event handler defined: {}", end);
    }

    for lbl in msg.labels {
        println!("Policy defined for label {}", lbl);
    }
=======
    println!("Code was applied to the ChiselStrike server. It contained:");
    println!("  - models: {}", msg.types.len());
    println!("  - endpoints: {}", msg.endpoints.len());
    println!("  - event handlers: {}", msg.event_handlers.len());
    println!("  - labels: {}", msg.labels.len());
>>>>>>> 71e9443e

    Ok(())
}

fn parse_indexes(code: String, entities: &[String]) -> Result<Vec<IndexCandidate>> {
    let mut index_candidates = vec![];
    let indexes = chiselc_output(code, "filter-properties", entities)?;
    let indexes: Value = serde_json::from_str(&indexes)?;
    if let Some(indexes) = indexes.as_array() {
        for index in indexes {
            let entity_name = index["entity_name"].as_str().unwrap().to_string();
            let properties = match index["properties"].as_array() {
                Some(properties) => properties
                    .iter()
                    .map(|prop| prop.as_str().unwrap().to_string())
                    .collect(),
                None => vec![],
            };
            index_candidates.push(IndexCandidate {
                entity_name,
                properties,
            });
        }
    }
    Ok(index_candidates)
}

fn output_to_string(out: &std::process::Output) -> Option<String> {
    Some(
        std::str::from_utf8(&out.stdout)
            .expect("command output not utf-8")
            .trim()
            .to_owned(),
    )
}

fn chiselc_cmd() -> Result<PathBuf> {
    let mut cmd = std::env::current_exe()?;
    cmd.pop();
    cmd.push("chiselc");
    Ok(cmd)
}

fn is_chiselc_available() -> bool {
    let cmd = match chiselc_cmd() {
        Ok(cmd) => cmd,
        _ => return false,
    };
    let mut cmd = std::process::Command::new(cmd);
    cmd.args(&["--version"]);
    match cmd.output() {
        Ok(output) => output.status.success(),
        _ => false,
    }
}

/// Spawn `chiselc` and return a reference to the child process.
fn chiselc_spawn(
    input: &Path,
    output: &Path,
    entities: &[String],
) -> Result<tokio::process::Child> {
    let mut args: Vec<&OsStr> = vec![
        input.as_ref(),
        "--output".as_ref(),
        output.as_ref(),
        "--target".as_ref(),
        "js".as_ref(),
    ];
    if !entities.is_empty() {
        args.push("-e".as_ref());
        for entity in entities.iter() {
            args.push(entity.as_ref());
        }
    }
    let cmd = tokio::process::Command::new(chiselc_cmd()?)
        .args(args)
        .spawn()?;
    Ok(cmd)
}

/// Spawn `chiselc`, wait for the process to complete, and return its output.
fn chiselc_output(code: String, target: &str, entities: &[String]) -> Result<String> {
    let mut args: Vec<&str> = vec!["--target", target];
    if !entities.is_empty() {
        args.push("-e");
        for entity in entities.iter() {
            args.push(entity);
        }
    }
    let mut cmd = std::process::Command::new(chiselc_cmd()?)
        .args(args)
        .stdin(Stdio::piped())
        .stdout(Stdio::piped())
        .spawn()?;
    let mut stdin = cmd.stdin.take().expect("Failed to open stdin");
    std::thread::spawn(move || {
        stdin
            .write_all(code.as_bytes())
            .expect("Failed to write to stdin");
    });
    let output = cmd.wait_with_output().expect("Failed to read stdout");
    Ok(output_to_string(&output).unwrap())
}

fn get_git_version() -> Option<String> {
    let mut cmd = std::process::Command::new("git");
    cmd.args(["describe", "--exact-match", "--tags"]);

    let tag = cmd.output().ok()?;
    if tag.status.success() {
        return output_to_string(&tag);
    }

    let mut cmd = std::process::Command::new("git");
    cmd.args(["rev-parse", "--short", "HEAD"]);

    let sha = cmd.output().ok()?;
    if sha.status.success() {
        return output_to_string(&sha);
    }
    None
}<|MERGE_RESOLUTION|>--- conflicted
+++ resolved
@@ -156,25 +156,11 @@
 
     let msg = execute!(client.apply(tonic::Request::new(req)).await);
 
-<<<<<<< HEAD
-    for ty in msg.types {
-        println!("Model defined: {}", ty);
-    }
-
-    for end in msg.event_handlers {
-        println!("Event handler defined: {}", end);
-    }
-
-    for lbl in msg.labels {
-        println!("Policy defined for label {}", lbl);
-    }
-=======
     println!("Code was applied to the ChiselStrike server. It contained:");
     println!("  - models: {}", msg.types.len());
     println!("  - endpoints: {}", msg.endpoints.len());
     println!("  - event handlers: {}", msg.event_handlers.len());
     println!("  - labels: {}", msg.labels.len());
->>>>>>> 71e9443e
 
     Ok(())
 }
