--- conflicted
+++ resolved
@@ -15,7 +15,7 @@
 
 pub(crate) async fn apply(
     mut route_map: FileRouteMap,
-    topic_map: FileTopicMap,
+    mut topic_map: FileTopicMap,
     entities: &[String],
     optimize: bool,
     auto_index: bool,
@@ -40,24 +40,15 @@
     }
 
     let cwd = env::current_dir()?;
-<<<<<<< HEAD
-    let gen_dir = cwd.join(".gen");
-
     let mut index_candidates = vec![];
     let mut chiselc_procs = vec![];
-    for route in route_map.routes.iter_mut() {
-        // TODO: we need to preprocess all source files with chiselc, not just routes
-=======
 
-    let mut chiselc_futures = vec![];
-
-    let mut handle_code = |endpoint: &PathBuf, gen_dir: &PathBuf| {
->>>>>>> bf8de2a1
+    let mut preprocess_source = |file_path: &mut PathBuf, gen_dir: &Path| -> Result<()> {
         if optimize {
-            let route_rel_path = route.file_path.strip_prefix(&cwd).with_context(|| {
+            let file_rel_path = file_path.strip_prefix(&cwd).with_context(|| {
                 format!(
-                    "Route file {} is not a part of this project",
-                    route.file_path.display(),
+                    "File {} is not a part of this project",
+                    file_path.display(),
                 )
             })?;
 
@@ -65,85 +56,54 @@
             // it is common that file "routes/books.ts" imports "models/Book.ts" using
             // "../models/Book.ts". to make this work with the bundler, we must place the generated
             // file into ".gen/books.ts".
-            let mut route_rel_components = route_rel_path.components();
-            route_rel_components.next();
-            let route_rel_path = route_rel_components.as_path();
+            let mut file_rel_components = file_rel_path.components();
+            file_rel_components.next();
+            let file_rel_path = file_rel_components.as_path();
 
-            let gen_file_path = gen_dir.join(route_rel_path);
+            let gen_file_path = gen_dir.join(file_rel_path);
             let gen_parent_path = gen_file_path.parent().ok_or_else(|| {
                 anyhow!(
                     "{} doesn't have a parent. Shouldn't have reached this far!",
                     gen_dir.display()
                 )
             })?;
-<<<<<<< HEAD
             fs::create_dir_all(&gen_parent_path).with_context(|| {
                 format!("Could not create directory {}", gen_parent_path.display())
             })?;
-=======
-            fs::create_dir_all(&base)?;
 
-            let chiselc = chiselc_spawn(
-                endpoint.to_str().unwrap(),
-                gen_file_path.to_str().unwrap(),
-                entities,
-            )
-            .unwrap();
-            let future = chiselc;
-            let import_path = gen_file_path
-                .strip_prefix(cwd.clone())
-                .unwrap()
-                .to_path_buf();
-            chiselc_futures.push((Some(Box::new(future)), endpoint_file_path, import_path))
-        } else {
-            let path = endpoint.to_owned();
-            chiselc_futures.push((None, path.clone(), path))
-        };
-        Ok(())
-    };
-
-    let route_gen_dir = cwd.join(".routegen");
-    fs::create_dir_all(&route_gen_dir)?;
-
-    let event_gen_dir = cwd.join(".eventgen");
-    fs::create_dir_all(&event_gen_dir)?;
-
-    for route in endpoints.iter() {
-        handle_code(route, &route_gen_dir)?
-    }
-
-    for event in events.iter() {
-        handle_code(event, &event_gen_dir)?
-    }
-
-    let mut bundler_file_mapping = vec![];
-
-    let mut bundler_cmd_args = vec![];
-
-    let bundler_input_dir = tempfile::tempdir()?;
-    let bundler_output_dir = tempfile::tempdir()?;
->>>>>>> bf8de2a1
-
-            let chiselc_proc = chiselc_spawn(&route.file_path, &gen_file_path, entities)
+            let chiselc_proc = chiselc_spawn(&file_path, &gen_file_path, entities)
                 .context("Could not start `chiselc`")?;
 
             // use the chiselc-processed file instead of the original file in the route map
-            route.file_path = gen_file_path;
+            *file_path = gen_file_path;
             chiselc_procs.push(chiselc_proc);
         }
 
         // TODO: we need to generate indexes from all source files, not just routes
         if auto_index {
-            let code = read_to_string(route.file_path.clone())
-                .with_context(|| format!("Could not read file {}", route.file_path.display()))?;
+            let code = read_to_string(file_path.clone())
+                .with_context(|| format!("Could not read file {}", file_path.display()))?;
             let mut indexes = parse_indexes(code, entities).with_context(|| {
                 format!(
                     "Could not parse auto-indexing information from file {}",
-                    route.file_path.display()
+                    file_path.display()
                 )
             })?;
             index_candidates.append(&mut indexes);
         }
+
+        Ok(())
+    };
+
+    let route_gen_dir = cwd.join(".routegen");
+    let event_gen_dir = cwd.join(".eventgen");
+
+    // TODO: we need to preprocess all source files with chiselc, not just routes and events
+    for route in route_map.routes.iter_mut() {
+        preprocess_source(&mut route.file_path, route_gen_dir)?;
+    }
+    for topic in topic_map.topics.iter_mut() {
+        preprocess_source(&mut topic.file_path, event_gen_dir)?;
     }
 
     for proc in chiselc_procs.into_iter() {
