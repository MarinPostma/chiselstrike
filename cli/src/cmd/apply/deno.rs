// SPDX-FileCopyrightText: © 2022 ChiselStrike <info@chiselstrike.com>

#![allow(unused_imports)]

use crate::cmd::apply::chiselc_output;
use crate::cmd::apply::parse_indexes;
use crate::proto::{IndexCandidate, Module};
use crate::routes::{codegen_route_map, FileRouteMap};
use anyhow::{anyhow, bail, Context, Result};
use endpoint_tsc::Compiler;
use std::collections::HashMap;
use std::io::Write;
use std::path::{Path, PathBuf};
use url::Url;

pub(crate) async fn apply(
<<<<<<< HEAD
    route_map: FileRouteMap,
    entities: &[String],
    optimize: bool,
    auto_index: bool,
) -> Result<(Vec<Module>, Vec<IndexCandidate>)> {
    let route_import_fn = |path: &Path| -> Result<String> {
        Url::from_file_path(path)
            .map(|url| url.to_string())
            .map_err(|_| anyhow!("Cannot convert file path {} to import URL", path.display()))
    };
    let route_map_code = codegen_route_map(&route_map, &route_import_fn)
        .context("Could not generate code for file-based routing")?;

    let mut route_map_file = tempfile::Builder::new()
        .suffix(".ts")
        .prefix("__route_map.")
        .tempfile()
        .context("Could not create a temporary file")?;
    route_map_file
        .write_all(route_map_code.as_bytes())
        .context("Could not write to a temporary file")?;
    route_map_file
        .flush()
        .context("Could not flush a temporary file")?;
    let route_map_url = Url::from_file_path(route_map_file.path()).unwrap();

    let mut compiler = Compiler::new(true);
    let compiled = compiler
        .compile(route_map_url.clone())
        .await
        .context("Could not compile routes (using deno-style modules)")?;

    let mut modules = Vec::new();
    let mut index_candidates = Vec::new();
    for (url, mut code, _is_dts) in compiled.into_iter() {
        let mut url = Url::parse(&url.to_string()).unwrap();
        if url == route_map_url {
            url = Url::parse("file:///__route_map.ts").unwrap();
        }

=======
    endpoints: &[PathBuf],
    events: &[PathBuf],
    entities: &[String],
    optimize: bool,
    auto_index: bool,
) -> Result<(SourceMap, Vec<IndexCandidate>)> {
    let mut index_candidates = vec![];
    let modules = endpoints.iter().chain(events.iter());
    let paths: Result<Vec<_>> = modules
        .clone()
        .map(|f| f.to_str().ok_or_else(|| anyhow!("Path is not UTF8")))
        .collect();
    let mut output = compile_endpoints(&paths?)
        .await
        .context("could not compile endpoints (using deno-style modules)")?;
    for f in modules {
        let path = f.to_str().unwrap();
        let orig = output.get_mut(path).unwrap();
>>>>>>> a389809e
        if optimize {
            code = chiselc_output(code, "js", entities)?;
        }

        if auto_index {
            let mut candidates = parse_indexes(code.clone(), entities)?;
            index_candidates.append(&mut candidates);
        }

        modules.push(Module {
            url: url.to_string(),
            code,
        });
    }

    Ok((modules, index_candidates))
}<|MERGE_RESOLUTION|>--- conflicted
+++ resolved
@@ -14,8 +14,8 @@
 use url::Url;
 
 pub(crate) async fn apply(
-<<<<<<< HEAD
     route_map: FileRouteMap,
+    _events: &[PathBuf],
     entities: &[String],
     optimize: bool,
     auto_index: bool,
@@ -55,26 +55,6 @@
             url = Url::parse("file:///__route_map.ts").unwrap();
         }
 
-=======
-    endpoints: &[PathBuf],
-    events: &[PathBuf],
-    entities: &[String],
-    optimize: bool,
-    auto_index: bool,
-) -> Result<(SourceMap, Vec<IndexCandidate>)> {
-    let mut index_candidates = vec![];
-    let modules = endpoints.iter().chain(events.iter());
-    let paths: Result<Vec<_>> = modules
-        .clone()
-        .map(|f| f.to_str().ok_or_else(|| anyhow!("Path is not UTF8")))
-        .collect();
-    let mut output = compile_endpoints(&paths?)
-        .await
-        .context("could not compile endpoints (using deno-style modules)")?;
-    for f in modules {
-        let path = f.to_str().unwrap();
-        let orig = output.get_mut(path).unwrap();
->>>>>>> a389809e
         if optimize {
             code = chiselc_output(code, "js", entities)?;
         }
